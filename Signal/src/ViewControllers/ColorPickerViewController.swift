--- conflicted
+++ resolved
@@ -365,15 +365,11 @@
     var stickerInfo: StickerInfo?
     var stickerAttachment: TSAttachmentStream?
     var isFailedSticker: Bool = false
-<<<<<<< HEAD
-    var perMessageExpirationState: PerMessageExpirationState = .incomingExpired
+    var viewOnceMessageState: ViewOnceMessageState = .incomingExpired
     var mutualGroupNames: [String]?
 
     init(interaction: TSInteraction) {
         self.interaction = interaction
-=======
-    var viewOnceMessageState: ViewOnceMessageState = .incomingExpired
->>>>>>> 77207363
 
         super.init()
     }
