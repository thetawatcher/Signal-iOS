--- conflicted
+++ resolved
@@ -549,13 +549,6 @@
 
     public func gestureDidEnd() {
         guard !UIAccessibility.isVoiceOverRunning else {
-<<<<<<< HEAD
-            return
-        }
-
-        guard localPanGestureRecoginzer == nil else {
-=======
->>>>>>> 5ac2b32b
             return
         }
 
