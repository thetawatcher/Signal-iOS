//
//  Copyright (c) 2018 Open Whisper Systems. All rights reserved.
//

import XCTest
@testable import Signal
@testable import SignalMessaging

class DisplayableTextTest: XCTestCase {

    override func setUp() {
        super.setUp()
        // Put setup code here. This method is called before the invocation of each test method in the class.
    }

    override func tearDown() {
        // Put teardown code here. This method is called after the invocation of each test method in the class.
        super.tearDown()
    }

    func testDisplayableText() {
        // show plain text
        let boringText = "boring text"
<<<<<<< HEAD
        XCTAssertEqual(boringText, DisplayableText.displayableText(boringText).displayText)

        // show high byte emojis
        let emojiText = "🇹🇹🌼🇹🇹🌼🇹🇹"
        XCTAssertEqual(emojiText, DisplayableText.displayableText(emojiText).displayText)

        // show normal diacritic usage
        let diacriticalText = "Příliš žluťoučký kůň úpěl ďábelské ódy."
        XCTAssertEqual(diacriticalText, DisplayableText.displayableText(diacriticalText).displayText)

        // filter excessive diacritics
        XCTAssertEqual("HAVING TROUBLE READING TEXT?", DisplayableText.displayableText("H҉̸̧͘͠A͢͞V̛̛I̴̸N͏̕͏G҉̵͜͏͢ ̧̧́T̶̛͘͡R̸̵̨̢̀O̷̡U͡҉B̶̛͢͞L̸̸͘͢͟É̸ ̸̛͘͏R͟È͠͞A̸͝Ḑ̕͘͜I̵͘҉͜͞N̷̡̢͠G̴͘͠ ͟͞T͏̢́͡È̀X̕҉̢̀T̢͠?̕͏̢͘͢").displayText )

        XCTAssertEqual("LGO!", DisplayableText.displayableText("L̷̳͔̲͝Ģ̵̮̯̤̩̙͍̬̟͉̹̘̹͍͈̮̦̰̣͟͝O̶̴̮̻̮̗͘͡!̴̷̟͓͓").displayText)
=======
        XCTAssertEqual(boringText, boringText.filterStringForDisplay())

        // show high byte emojis
        let emojiText = "🇹🇹🌼🇹🇹🌼🇹🇹"
        XCTAssertEqual(emojiText, emojiText.filterStringForDisplay())

        // show normal diacritic usage
        let diacriticalText = "Příliš žluťoučký kůň úpěl ďábelské ódy."
        XCTAssertEqual(diacriticalText, diacriticalText.filterStringForDisplay())

        // filter excessive diacritics
        XCTAssertEqual("HAVING TROUBLE READING TEXT?", "H҉̸̧͘͠A͢͞V̛̛I̴̸N͏̕͏G҉̵͜͏͢ ̧̧́T̶̛͘͡R̸̵̨̢̀O̷̡U͡҉B̶̛͢͞L̸̸͘͢͟É̸ ̸̛͘͏R͟È͠͞A̸͝Ḑ̕͘͜I̵͘҉͜͞N̷̡̢͠G̴͘͠ ͟͞T͏̢́͡È̀X̕҉̢̀T̢͠?̕͏̢͘͢".filterStringForDisplay() )

        XCTAssertEqual("LGO!", "L̷̳͔̲͝Ģ̵̮̯̤̩̙͍̬̟͉̹̘̹͍͈̮̦̰̣͟͝O̶̴̮̻̮̗͘͡!̴̷̟͓͓".filterStringForDisplay())
>>>>>>> 4c8c40ca
    }

    func testGlyphCount() {
        // Plain text
        XCTAssertEqual("boring text".glyphCount, 11)

        // Emojis
        XCTAssertEqual("🇹🇹🌼🇹🇹🌼🇹🇹".glyphCount, 5)
        XCTAssertEqual("🇹🇹".glyphCount, 1)
        XCTAssertEqual("🇹🇹 ".glyphCount, 2)
        XCTAssertEqual("👌🏽👌🏾👌🏿".glyphCount, 3)
        XCTAssertEqual("😍".glyphCount, 1)
        XCTAssertEqual("👩🏽".glyphCount, 1)
        XCTAssertEqual("👾🙇💁🙅🙆🙋🙎🙍".glyphCount, 8)
        XCTAssertEqual("🐵🙈🙉🙊".glyphCount, 4)
        XCTAssertEqual("❤️💔💌💕💞💓💗💖💘💝💟💜💛💚💙".glyphCount, 15)
        XCTAssertEqual("✋🏿💪🏿👐🏿🙌🏿👏🏿🙏🏿".glyphCount, 6)
        XCTAssertEqual("🚾🆒🆓🆕🆖🆗🆙🏧".glyphCount, 8)
        XCTAssertEqual("0️⃣1️⃣2️⃣3️⃣4️⃣5️⃣6️⃣7️⃣8️⃣9️⃣🔟".glyphCount, 11)
        XCTAssertEqual("🇺🇸🇷🇺🇦🇫🇦🇲".glyphCount, 4)
        XCTAssertEqual("🇺🇸🇷🇺🇸 🇦🇫🇦🇲🇸".glyphCount, 7)
        XCTAssertEqual("🇺🇸🇷🇺🇸🇦🇫🇦🇲".glyphCount, 5)
        XCTAssertEqual("🇺🇸🇷🇺🇸🇦".glyphCount, 3)
        XCTAssertEqual("１２３".glyphCount, 3)

        // Normal diacritic usage
        XCTAssertEqual("Příliš žluťoučký kůň úpěl ďábelské ódy.".glyphCount, 39)

        // Excessive diacritics
        XCTAssertEqual("H҉̸̧͘͠A͢͞V̛̛I̴̸N͏̕͏G҉̵͜͏͢ ̧̧́T̶̛͘͡R̸̵̨̢̀O̷̡U͡҉B̶̛͢͞L̸̸͘͢͟É̸ ̸̛͘͏R͟È͠͞A̸͝Ḑ̕͘͜I̵͘҉͜͞N̷̡̢͠G̴͘͠ ͟͞T͏̢́͡È̀X̕҉̢̀T̢͠?̕͏̢͘͢".glyphCount, 115)
        XCTAssertEqual("L̷̳͔̲͝Ģ̵̮̯̤̩̙͍̬̟͉̹̘̹͍͈̮̦̰̣͟͝O̶̴̮̻̮̗͘͡!̴̷̟͓͓".glyphCount, 43)
    }

    func testContainsOnlyEmoji() {
        // Plain text
        XCTAssertFalse("boring text".containsOnlyEmoji)

        // Emojis
        XCTAssertTrue("🇹🇹🌼🇹🇹🌼🇹🇹".containsOnlyEmoji)
        XCTAssertTrue("🇹🇹".containsOnlyEmoji)
        XCTAssertFalse("🇹🇹 ".containsOnlyEmoji)
        XCTAssertTrue("👌🏽👌🏾👌🏿".containsOnlyEmoji)
        XCTAssertTrue("😍".containsOnlyEmoji)
        XCTAssertTrue("👩🏽".containsOnlyEmoji)
        XCTAssertTrue("👾🙇💁🙅🙆🙋🙎🙍".containsOnlyEmoji)
        XCTAssertTrue("🐵🙈🙉🙊".containsOnlyEmoji)
        XCTAssertTrue("❤️💔💌💕💞💓💗💖💘💝💟💜💛💚💙".containsOnlyEmoji)
        XCTAssertTrue("✋🏿💪🏿👐🏿🙌🏿👏🏿🙏🏿".containsOnlyEmoji)
        XCTAssertTrue("🚾🆒🆓🆕🆖🆗🆙🏧".containsOnlyEmoji)
        XCTAssertFalse("0️⃣1️⃣2️⃣3️⃣4️⃣5️⃣6️⃣7️⃣8️⃣9️⃣🔟".containsOnlyEmoji)
        XCTAssertTrue("🇺🇸🇷🇺🇦🇫🇦🇲".containsOnlyEmoji)
        XCTAssertFalse("🇺🇸🇷🇺🇸 🇦🇫🇦🇲🇸".containsOnlyEmoji)
        XCTAssertTrue("🇺🇸🇷🇺🇸🇦🇫🇦🇲".containsOnlyEmoji)
        XCTAssertTrue("🇺🇸🇷🇺🇸🇦".containsOnlyEmoji)
        // Unicode standard doesn't consider these to be Emoji.
        XCTAssertFalse("１２３".containsOnlyEmoji)

        // Normal diacritic usage
        XCTAssertFalse("Příliš žluťoučký kůň úpěl ďábelské ódy.".containsOnlyEmoji)

        // Excessive diacritics
        XCTAssertFalse("H҉̸̧͘͠A͢͞V̛̛I̴̸N͏̕͏G҉̵͜͏͢ ̧̧́T̶̛͘͡R̸̵̨̢̀O̷̡U͡҉B̶̛͢͞L̸̸͘͢͟É̸ ̸̛͘͏R͟È͠͞A̸͝Ḑ̕͘͜I̵͘҉͜͞N̷̡̢͠G̴͘͠ ͟͞T͏̢́͡È̀X̕҉̢̀T̢͠?̕͏̢͘͢".containsOnlyEmoji)
        XCTAssertFalse("L̷̳͔̲͝Ģ̵̮̯̤̩̙͍̬̟͉̹̘̹͍͈̮̦̰̣͟͝O̶̴̮̻̮̗͘͡!̴̷̟͓͓".containsOnlyEmoji)
    }
}<|MERGE_RESOLUTION|>--- conflicted
+++ resolved
@@ -21,22 +21,6 @@
     func testDisplayableText() {
         // show plain text
         let boringText = "boring text"
-<<<<<<< HEAD
-        XCTAssertEqual(boringText, DisplayableText.displayableText(boringText).displayText)
-
-        // show high byte emojis
-        let emojiText = "🇹🇹🌼🇹🇹🌼🇹🇹"
-        XCTAssertEqual(emojiText, DisplayableText.displayableText(emojiText).displayText)
-
-        // show normal diacritic usage
-        let diacriticalText = "Příliš žluťoučký kůň úpěl ďábelské ódy."
-        XCTAssertEqual(diacriticalText, DisplayableText.displayableText(diacriticalText).displayText)
-
-        // filter excessive diacritics
-        XCTAssertEqual("HAVING TROUBLE READING TEXT?", DisplayableText.displayableText("H҉̸̧͘͠A͢͞V̛̛I̴̸N͏̕͏G҉̵͜͏͢ ̧̧́T̶̛͘͡R̸̵̨̢̀O̷̡U͡҉B̶̛͢͞L̸̸͘͢͟É̸ ̸̛͘͏R͟È͠͞A̸͝Ḑ̕͘͜I̵͘҉͜͞N̷̡̢͠G̴͘͠ ͟͞T͏̢́͡È̀X̕҉̢̀T̢͠?̕͏̢͘͢").displayText )
-
-        XCTAssertEqual("LGO!", DisplayableText.displayableText("L̷̳͔̲͝Ģ̵̮̯̤̩̙͍̬̟͉̹̘̹͍͈̮̦̰̣͟͝O̶̴̮̻̮̗͘͡!̴̷̟͓͓").displayText)
-=======
         XCTAssertEqual(boringText, boringText.filterStringForDisplay())
 
         // show high byte emojis
@@ -51,7 +35,6 @@
         XCTAssertEqual("HAVING TROUBLE READING TEXT?", "H҉̸̧͘͠A͢͞V̛̛I̴̸N͏̕͏G҉̵͜͏͢ ̧̧́T̶̛͘͡R̸̵̨̢̀O̷̡U͡҉B̶̛͢͞L̸̸͘͢͟É̸ ̸̛͘͏R͟È͠͞A̸͝Ḑ̕͘͜I̵͘҉͜͞N̷̡̢͠G̴͘͠ ͟͞T͏̢́͡È̀X̕҉̢̀T̢͠?̕͏̢͘͢".filterStringForDisplay() )
 
         XCTAssertEqual("LGO!", "L̷̳͔̲͝Ģ̵̮̯̤̩̙͍̬̟͉̹̘̹͍͈̮̦̰̣͟͝O̶̴̮̻̮̗͘͡!̴̷̟͓͓".filterStringForDisplay())
->>>>>>> 4c8c40ca
     }
 
     func testGlyphCount() {
