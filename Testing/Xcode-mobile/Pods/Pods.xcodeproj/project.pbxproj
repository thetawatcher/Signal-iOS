--- conflicted
+++ resolved
@@ -190,21 +190,13 @@
 		D86F62CA5DFEB5481E009AF3C783B179 /* Foundation.framework in Frameworks */ = {isa = PBXBuildFile; fileRef = 3E4E89230EF59BC255123B67864ACF77 /* Foundation.framework */; };
 		D8D556F3B02D709BCB214A6A1E02DFF9 /* YapDatabaseFullTextSearchTransaction.m in Sources */ = {isa = PBXBuildFile; fileRef = AAB88121BC9D140C12B161E667FB3C88 /* YapDatabaseFullTextSearchTransaction.m */; };
 		D9D7FE5D7994204382EFC796141CF126 /* YapTouch.h in Headers */ = {isa = PBXBuildFile; fileRef = B8C50A48A303CE21F5E5EEA227F807CC /* YapTouch.h */; settings = {ATTRIBUTES = (Private, ); }; };
-<<<<<<< HEAD
 		D9E1B34E9F3B29871237756EF77F3C77 /* YapDatabaseFullTextSearchSnippetOptions.h in Headers */ = {isa = PBXBuildFile; fileRef = A464834E61E2C93DE5CA6812FC686125 /* YapDatabaseFullTextSearchSnippetOptions.h */; settings = {ATTRIBUTES = (Public, ); }; };
 		D9EC99F3DD12C8C2554BDAF1A30235F0 /* YapDatabaseSearchResultsView.h in Headers */ = {isa = PBXBuildFile; fileRef = 81DF3DC8BF1BD795B6C927BE87DB8C87 /* YapDatabaseSearchResultsView.h */; settings = {ATTRIBUTES = (Public, ); }; };
 		DD66598AC4CBB61F1745584BC392387A /* YapDatabaseExtensionTransaction.m in Sources */ = {isa = PBXBuildFile; fileRef = 384987DF43183D65DF6CDAB3BCB7E1E4 /* YapDatabaseExtensionTransaction.m */; };
 		E00C27B1724FA780C8F0238E11A35FD8 /* YapDatabaseExtension.m in Sources */ = {isa = PBXBuildFile; fileRef = 26564501F92B9DF57FC6511CAAEA251D /* YapDatabaseExtension.m */; };
 		E04079EAF9A401CCA4B6E02BA5E3BBDF /* YapDatabaseCloudKit.m in Sources */ = {isa = PBXBuildFile; fileRef = 96ABD7D6A832F1F271046C7F084C0E77 /* YapDatabaseCloudKit.m */; };
-=======
-		D9E1B34E9F3B29871237756EF77F3C77 /* YapDatabaseFullTextSearchSnippetOptions.h in Headers */ = {isa = PBXBuildFile; fileRef = 73738253B2F8893B194EE0B5A4B2F731 /* YapDatabaseFullTextSearchSnippetOptions.h */; settings = {ATTRIBUTES = (Public, ); }; };
-		D9EC99F3DD12C8C2554BDAF1A30235F0 /* YapDatabaseSearchResultsView.h in Headers */ = {isa = PBXBuildFile; fileRef = 3334D3EDB569C4770B1114F26694E1F9 /* YapDatabaseSearchResultsView.h */; settings = {ATTRIBUTES = (Public, ); }; };
 		DCB1D4EE1BE44174007BFCCB /* yap_vfs_shim.c in Sources */ = {isa = PBXBuildFile; fileRef = DCB1D4EC1BE44174007BFCCB /* yap_vfs_shim.c */; };
 		DCB1D4EF1BE44174007BFCCB /* yap_vfs_shim.h in Headers */ = {isa = PBXBuildFile; fileRef = DCB1D4ED1BE44174007BFCCB /* yap_vfs_shim.h */; };
-		DD66598AC4CBB61F1745584BC392387A /* YapDatabaseExtensionTransaction.m in Sources */ = {isa = PBXBuildFile; fileRef = F79546467852AD03BB72E9393F29E672 /* YapDatabaseExtensionTransaction.m */; };
-		E00C27B1724FA780C8F0238E11A35FD8 /* YapDatabaseExtension.m in Sources */ = {isa = PBXBuildFile; fileRef = 265F294F8CD21D5CEA507B6E02BCE2C4 /* YapDatabaseExtension.m */; };
-		E04079EAF9A401CCA4B6E02BA5E3BBDF /* YapDatabaseCloudKit.m in Sources */ = {isa = PBXBuildFile; fileRef = 17E665CBFEC6A4C28CE7F65B67FF5C8E /* YapDatabaseCloudKit.m */; };
->>>>>>> 8f627ba8
 		E1ED34DB49C6A05D740B8425F88CEC20 /* DDMultiFormatter.m in Sources */ = {isa = PBXBuildFile; fileRef = E0B6669DD9DFCA4DA310C01E3382CC12 /* DDMultiFormatter.m */; settings = {COMPILER_FLAGS = "-DOS_OBJECT_USE_OBJC=0"; }; };
 		E23084FC5F07D46C4F162CA3A58FF89F /* YapDatabaseRelationshipEdgePrivate.h in Headers */ = {isa = PBXBuildFile; fileRef = E59F070F70F5CCF0630E6DC517101A76 /* YapDatabaseRelationshipEdgePrivate.h */; settings = {ATTRIBUTES = (Private, ); }; };
 		E368AF6624699AD6E5766B19ABCC5980 /* YapDatabaseSearchResultsView.m in Sources */ = {isa = PBXBuildFile; fileRef = ED6AF8CD2C3F04B5381C71FDE3D390B0 /* YapDatabaseSearchResultsView.m */; };
@@ -458,12 +450,8 @@
 		D6DC74E64803B7ECF0B1991CADC91037 /* YapMutationStack.h */ = {isa = PBXFileReference; includeInIndex = 1; lastKnownFileType = sourcecode.c.h; path = YapMutationStack.h; sourceTree = "<group>"; };
 		DA4AD99FCDF845B442B1B3F570D940FE /* DDASLLogger.m */ = {isa = PBXFileReference; includeInIndex = 1; lastKnownFileType = sourcecode.c.objc; name = DDASLLogger.m; path = Classes/DDASLLogger.m; sourceTree = "<group>"; };
 		DB62064FC1000738719E9464437FB872 /* YapProxyObjectPrivate.h */ = {isa = PBXFileReference; includeInIndex = 1; lastKnownFileType = sourcecode.c.h; path = YapProxyObjectPrivate.h; sourceTree = "<group>"; };
-<<<<<<< HEAD
-=======
 		DCB1D4EC1BE44174007BFCCB /* yap_vfs_shim.c */ = {isa = PBXFileReference; fileEncoding = 4; lastKnownFileType = sourcecode.c.c; path = yap_vfs_shim.c; sourceTree = "<group>"; };
 		DCB1D4ED1BE44174007BFCCB /* yap_vfs_shim.h */ = {isa = PBXFileReference; fileEncoding = 4; lastKnownFileType = sourcecode.c.h; path = yap_vfs_shim.h; sourceTree = "<group>"; };
-		DCDE486A9A74DA7428070F4548C975EE /* YapDatabaseRelationshipEdgePrivate.h */ = {isa = PBXFileReference; includeInIndex = 1; lastKnownFileType = sourcecode.c.h; path = YapDatabaseRelationshipEdgePrivate.h; sourceTree = "<group>"; };
->>>>>>> 8f627ba8
 		DD1B2B2FC0F1ED4FC0C29800D7578F9B /* libYapDatabase.a */ = {isa = PBXFileReference; explicitFileType = archive.ar; includeInIndex = 0; path = libYapDatabase.a; sourceTree = BUILT_PRODUCTS_DIR; };
 		E0B6669DD9DFCA4DA310C01E3382CC12 /* DDMultiFormatter.m */ = {isa = PBXFileReference; includeInIndex = 1; lastKnownFileType = sourcecode.c.objc; name = DDMultiFormatter.m; path = Classes/Extensions/DDMultiFormatter.m; sourceTree = "<group>"; };
 		E172044B49879FE11BF9E2A7057FF333 /* YDBCKRecord.h */ = {isa = PBXFileReference; includeInIndex = 1; lastKnownFileType = sourcecode.c.h; path = YDBCKRecord.h; sourceTree = "<group>"; };
