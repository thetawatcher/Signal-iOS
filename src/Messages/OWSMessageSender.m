//
//  Copyright (c) 2017 Open Whisper Systems. All rights reserved.
//

#import "OWSMessageSender.h"
#import "ContactsUpdater.h"
#import "NSData+messagePadding.h"
#import "OWSDisappearingMessagesJob.h"
#import "OWSDispatch.h"
#import "OWSError.h"
#import "OWSLegacyMessageServiceParams.h"
#import "OWSMessageServiceParams.h"
#import "OWSOutgoingSentMessageTranscript.h"
#import "OWSOutgoingSyncMessage.h"
#import "OWSUploadingService.h"
#import "PreKeyBundle+jsonDict.h"
#import "SignalRecipient.h"
#import "TSAccountManager.h"
#import "TSAttachmentStream.h"
#import "TSContactThread.h"
#import "TSGroupThread.h"
#import "TSIncomingMessage.h"
#import "TSInfoMessage.h"
#import "TSInvalidIdentityKeySendingErrorMessage.h"
#import "TSNetworkManager.h"
#import "TSOutgoingMessage.h"
#import "TSStorageManager+IdentityKeyStore.h"
#import "TSStorageManager+PreKeyStore.h"
#import "TSStorageManager+SignedPreKeyStore.h"
#import "TSStorageManager+keyingMaterial.h"
#import "TSStorageManager+sessionStore.h"
#import "TSStorageManager.h"
#import "TSThread.h"
#import <AxolotlKit/AxolotlExceptions.h>
#import <AxolotlKit/CipherMessage.h>
#import <AxolotlKit/PreKeyBundle.h>
#import <AxolotlKit/SessionBuilder.h>
#import <AxolotlKit/SessionCipher.h>
#import <TwistedOakCollapsingFutures/CollapsingFutures.h>

NS_ASSUME_NONNULL_BEGIN

int const OWSMessageSenderRetryAttempts = 3;
NSString *const OWSMessageSenderInvalidDeviceException = @"InvalidDeviceException";
NSString *const OWSMessageSenderRateLimitedException = @"RateLimitedException";

@interface OWSMessageSender ()

@property (nonatomic, readonly) TSNetworkManager *networkManager;
@property (nonatomic, readonly) TSStorageManager *storageManager;
@property (nonatomic, readonly) OWSUploadingService *uploadingService;
@property (nonatomic, readonly) YapDatabaseConnection *dbConnection;
@property (nonatomic, readonly) id<ContactsManagerProtocol> contactsManager;
@property (nonatomic, readonly) ContactsUpdater *contactsUpdater;
@property (nonatomic, readonly) OWSDisappearingMessagesJob *disappearingMessagesJob;

@end

@implementation OWSMessageSender

- (instancetype)initWithNetworkManager:(TSNetworkManager *)networkManager
                        storageManager:(TSStorageManager *)storageManager
                       contactsManager:(id<ContactsManagerProtocol>)contactsManager
                       contactsUpdater:(ContactsUpdater *)contactsUpdater
{
    self = [super init];
    if (!self) {
        return self;
    }

    _networkManager = networkManager;
    _storageManager = storageManager;
    _contactsManager = contactsManager;
    _contactsUpdater = contactsUpdater;

    _uploadingService = [[OWSUploadingService alloc] initWithNetworkManager:networkManager];
    _dbConnection = storageManager.newDatabaseConnection;
    _disappearingMessagesJob = [[OWSDisappearingMessagesJob alloc] initWithStorageManager:storageManager];

    return self;
}

- (void)sendMessage:(TSOutgoingMessage *)message
            success:(void (^)())successHandler
            failure:(void (^)(NSError *error))failureHandler
{
    DDLogDebug(@"%@ sending message: %@", self.tag, message.debugDescription);
    void (^markAndFailureHandler)(NSError *error) = ^(NSError *error) {
        [self saveMessage:message withError:error];
        failureHandler(error);
    };

    [self ensureAnyAttachmentsUploaded:message
                               success:^() {
                                   [self deliverMessage:message success:successHandler failure:markAndFailureHandler];
                               }
                               failure:markAndFailureHandler];
}

- (void)ensureAnyAttachmentsUploaded:(TSOutgoingMessage *)message
                             success:(void (^)())successHandler
                             failure:(void (^)(NSError *error))failureHandler
{
    if (!message.hasAttachments) {
        DDLogDebug(@"%@ No attachments for message: %@", self.tag, message);
        return successHandler();
    }

    TSAttachmentStream *attachmentStream =
        [TSAttachmentStream fetchObjectWithUniqueID:message.attachmentIds.firstObject];

    if (!attachmentStream) {
        DDLogError(@"%@ Unable to find local saved attachment to upload.", self.tag);
        NSError *error = OWSErrorMakeFailedToSendOutgoingMessageError();
        return failureHandler(error);
    }

    [self.uploadingService uploadAttachmentStream:attachmentStream
                                          message:message
                                          success:successHandler
                                          failure:failureHandler];
}

- (void)sendTemporaryAttachmentData:(NSData *)attachmentData
                        contentType:(NSString *)contentType
                          inMessage:(TSOutgoingMessage *)message
                            success:(void (^)())successHandler
                            failure:(void (^)(NSError *error))failureHandler
{
    void (^successWithDeleteHandler)() = ^() {
        successHandler();

        DDLogDebug(@"Removing temporary attachment message.");
        [message remove];
    };

    void (^failureWithDeleteHandler)(NSError *error) = ^(NSError *error) {
        failureHandler(error);

        DDLogDebug(@"Removing temporary attachment message.");
        [message remove];
    };

    [self sendAttachmentData:attachmentData
                 contentType:contentType
                   inMessage:message
                     success:successWithDeleteHandler
                     failure:failureWithDeleteHandler];
}

- (void)sendAttachmentData:(NSData *)data
               contentType:(NSString *)contentType
                 inMessage:(TSOutgoingMessage *)message
                   success:(void (^)())successHandler
                   failure:(void (^)(NSError *error))failureHandler
{
    dispatch_async([OWSDispatch attachmentsQueue], ^{
        TSAttachmentStream *attachmentStream = [[TSAttachmentStream alloc] initWithContentType:contentType];

        NSError *error;
        [attachmentStream writeData:data error:&error];
        if (error) {
            DDLogError(@"%@ Failed to write data for outgoing attachment with error:%@", self.tag, error);
            return failureHandler(error);
        }

        [attachmentStream save];
        [message.attachmentIds addObject:attachmentStream.uniqueId];

        message.messageState = TSOutgoingMessageStateAttemptingOut;
        [message save];

        [self sendMessage:message success:successHandler failure:failureHandler];
    });
}

- (void)resendMessageFromKeyError:(TSInvalidIdentityKeySendingErrorMessage *)errorMessage
                          success:(void (^)())successHandler
                          failure:(void (^)(NSError *error))failureHandler
{
    TSOutgoingMessage *message = [TSOutgoingMessage fetchObjectWithUniqueID:errorMessage.messageId];

    // Here we remove the existing error message because sending a new message will either
    //  1.) succeed and create a new successful message in the thread or...
    //  2.) fail and create a new identical error message in the thread.
    [errorMessage remove];

    if ([errorMessage.thread isKindOfClass:[TSContactThread class]]) {
        return [self sendMessage:message success:successHandler failure:failureHandler];
    }

    // else it's a GroupThread
    dispatch_async([OWSDispatch sendingQueue], ^{

        // Avoid spamming entire group when resending failed message.
        SignalRecipient *failedRecipient = [SignalRecipient fetchObjectWithUniqueID:errorMessage.recipientId];

        // Normally marking as unsent is handled in sendMessage happy path, but beacuse we're skipping the common entry
        // point to message sending in order to send to a single recipient, we have to handle it ourselves.
        void (^markAndFailureHandler)(NSError *error) = ^(NSError *error) {
            [self saveMessage:message withError:error];
            failureHandler(error);
        };

        [self groupSend:@[ failedRecipient ]
                message:message
                 thread:message.thread
                success:successHandler
                failure:markAndFailureHandler];
    });
}

- (NSArray<SignalRecipient *> *)getRecipients:(NSArray<NSString *> *)identifiers error:(NSError **)error
{
    NSMutableArray<SignalRecipient *> *recipients = [NSMutableArray new];

    for (NSString *recipientId in identifiers) {
        SignalRecipient *existingRecipient = [SignalRecipient recipientWithTextSecureIdentifier:recipientId];

        if (existingRecipient) {
            [recipients addObject:existingRecipient];
        } else {
            SignalRecipient *newRecipient = [self.contactsUpdater synchronousLookup:recipientId error:error];
            if (newRecipient) {
                [recipients addObject:newRecipient];
            }
        }
    }

    if (recipients.count == 0 && !*error) {
        // error should be set in contactsUpater, but just in case.
        DDLogError(@"%@ Unknown error finding contacts", self.tag);
        *error = OWSErrorMakeFailedToSendOutgoingMessageError();
    }

    return [recipients copy];
}

- (void)deliverMessage:(TSOutgoingMessage *)message
               success:(void (^)())successHandler
               failure:(void (^)(NSError *error))failureHandler
{
    TSThread *thread = message.thread;

    dispatch_async([OWSDispatch sendingQueue], ^{
        if ([thread isKindOfClass:[TSGroupThread class]]) {
            TSGroupThread *gThread = (TSGroupThread *)thread;

            NSError *error;
            NSArray<SignalRecipient *> *recipients =
                [self getRecipients:gThread.groupModel.groupMemberIds error:&error];

            if (recipients.count == 0) {
                if (error) {
                    return failureHandler(error);
                } else {
                    DDLogError(@"%@ Unknown error finding contacts", self.tag);
                    return failureHandler(OWSErrorMakeFailedToSendOutgoingMessageError());
                }
            }

            [self groupSend:recipients message:message thread:gThread success:successHandler failure:failureHandler];

        } else if ([thread isKindOfClass:[TSContactThread class]]
            || [message isKindOfClass:[OWSOutgoingSyncMessage class]]) {

            TSContactThread *contactThread = (TSContactThread *)thread;

            [self saveMessage:message withState:TSOutgoingMessageStateAttemptingOut];

            if ([contactThread.contactIdentifier isEqualToString:self.storageManager.localNumber]
                && ![message isKindOfClass:[OWSOutgoingSyncMessage class]]) {

                [self handleSendToMyself:message];
                return;
            }

            NSString *recipientContactId = [message isKindOfClass:[OWSOutgoingSyncMessage class]]
                ? self.storageManager.localNumber
                : contactThread.contactIdentifier;

            SignalRecipient *recipient = [SignalRecipient recipientWithTextSecureIdentifier:recipientContactId];
            if (!recipient) {
                NSError *error;
                // possibly returns nil.
                recipient = [self.contactsUpdater synchronousLookup:recipientContactId error:&error];

                if (error) {
                    if (error.code == OWSErrorCodeNoSuchSignalRecipient) {
                        DDLogWarn(@"%@ recipient contact not found", self.tag);
                        [self unregisteredRecipient:recipient message:message thread:thread];
                    }

                    DDLogError(@"%@ contact lookup failed with error: %@", self.tag, error);
                    return failureHandler(error);
                }
            }

            if (!recipient) {
                NSError *error = OWSErrorMakeFailedToSendOutgoingMessageError();
                DDLogWarn(@"recipient contact still not found after attempting lookup.");
                return failureHandler(error);
            }

            [self sendMessage:message
                    recipient:recipient
                       thread:thread
                     attempts:OWSMessageSenderRetryAttempts
                      success:successHandler
                      failure:failureHandler];
        } else {
            DDLogError(@"%@ Unexpected unhandlable message: %@", self.tag, message);
            NSError *error = OWSErrorMakeFailedToSendOutgoingMessageError();
            failureHandler(error);
        }
    });
}

/// For group sends, we're using chained futures to make the code more readable.

- (TOCFuture *)sendMessageFuture:(TSOutgoingMessage *)message
                       recipient:(SignalRecipient *)recipient
                          thread:(TSThread *)thread
{
    TOCFutureSource *futureSource = [[TOCFutureSource alloc] init];

    [self sendMessage:message
        recipient:recipient
        thread:thread
        attempts:OWSMessageSenderRetryAttempts
        success:^{
            [futureSource trySetResult:@1];
        }
        failure:^(NSError *error) {
            [futureSource trySetFailure:error];
        }];

    return futureSource.future;
}

- (void)groupSend:(NSArray<SignalRecipient *> *)recipients
          message:(TSOutgoingMessage *)message
           thread:(TSThread *)thread
          success:(void (^)())successHandler
          failure:(void (^)(NSError *error))failureHandler
{
    [self saveGroupMessage:message inThread:thread];
    NSMutableArray<TOCFuture *> *futures = [NSMutableArray array];

    for (SignalRecipient *rec in recipients) {
        // we don't need to send the message to ourselves, but otherwise we send
        if (![[rec uniqueId] isEqualToString:[TSStorageManager localNumber]]) {
            [futures addObject:[self sendMessageFuture:message recipient:rec thread:thread]];
        }
    }

    TOCFuture *completionFuture = futures.toc_thenAll;

    [completionFuture thenDo:^(id value) {
        successHandler();
    }];

    [completionFuture catchDo:^(id failure) {
        // failure from toc_thenAll yeilds an array of failed Futures, rather than the future's failure.
        if ([failure isKindOfClass:[NSArray class]]) {
            NSArray *errors = (NSArray *)failure;
            for (TOCFuture *failedFuture in errors) {
                if (!failedFuture.hasFailed) {
                    // If at least one send succeeded, don't show message as failed.
                    // Else user will tap-to-resend to all recipients, including those that already received the
                    // message.
                    return successHandler();
                }
            }

            // At this point, all recipients must have failed.
            // But we have all this verbose type checking because TOCFuture doesn't expose type information.
            id lastError = errors.lastObject;
            if ([lastError isKindOfClass:[TOCFuture class]]) {
                TOCFuture *failedFuture = (TOCFuture *)lastError;
                if (failedFuture.hasFailed) {
                    id failureResult = failedFuture.forceGetFailure;
                    if ([failureResult isKindOfClass:[NSError class]]) {
                        return failureHandler((NSError *)failureResult);
                    }
                }
            }
        }

        DDLogWarn(@"%@ Unexpected generic failure: %@", self.tag, failure);
        return failureHandler(OWSErrorMakeFailedToSendOutgoingMessageError());
    }];
}

- (void)unregisteredRecipient:(SignalRecipient *)recipient
                      message:(TSOutgoingMessage *)message
                       thread:(TSThread *)thread
{
    [self.dbConnection asyncReadWriteWithBlock:^(YapDatabaseReadWriteTransaction *transaction) {
        [recipient removeWithTransaction:transaction];
        [[TSInfoMessage userNotRegisteredMessageInThread:thread transaction:transaction]
            saveWithTransaction:transaction];
    }];
}

- (void)sendMessage:(TSOutgoingMessage *)message
          recipient:(SignalRecipient *)recipient
             thread:(TSThread *)thread
           attempts:(int)remainingAttempts
            success:(void (^)())successHandler
            failure:(void (^)(NSError *error))failureHandler
{
    if (remainingAttempts <= 0) {
        // We should always fail with a specific error.
        DDLogError(@"%@ Unexpected generic failure.", self.tag);
        return failureHandler(OWSErrorMakeFailedToSendOutgoingMessageError());
    }
    remainingAttempts -= 1;

    NSArray<NSDictionary *> *deviceMessages;
    @try {
        deviceMessages = [self deviceMessages:message forRecipient:recipient inThread:thread];
    } @catch (NSException *exception) {
        deviceMessages = @[];
        if ([exception.name isEqualToString:UntrustedIdentityKeyException]) {
            [[TSInvalidIdentityKeySendingErrorMessage
                untrustedKeyWithOutgoingMessage:message
                                       inThread:thread
                                   forRecipient:exception.userInfo[TSInvalidRecipientKey]
                                   preKeyBundle:exception.userInfo[TSInvalidPreKeyBundleKey]] save];
            NSError *error = OWSErrorWithCodeDescription(OWSErrorCodeUntrustedIdentityKey,
                NSLocalizedString(@"FAILED_SENDING_BECAUSE_UNTRUSTED_IDENTITY_KEY",
                    @"action sheet header when re-sending message which failed because of untrusted identity keys"));
            return failureHandler(error);
        }

        if ([exception.name isEqualToString:OWSMessageSenderRateLimitedException]) {
            NSError *error = OWSErrorWithCodeDescription(OWSErrorCodeSignalServiceRateLimited,
                NSLocalizedString(@"FAILED_SENDING_BECAUSE_RATE_LIMIT",
                    @"action sheet header when re-sending message which failed because of too many attempts"));
            return failureHandler(error);
        }

        if (remainingAttempts == 0) {
            DDLogWarn(
                @"%@ Terminal failure to build any device messages. Giving up with exception:%@", self.tag, exception);
            [self processException:exception outgoingMessage:message inThread:thread];
            NSError *error = OWSErrorMakeFailedToSendOutgoingMessageError();
            return failureHandler(error);
        }
    }

    TSSubmitMessageRequest *request = [[TSSubmitMessageRequest alloc] initWithRecipient:recipient.uniqueId
                                                                               messages:deviceMessages
                                                                                  relay:recipient.relay
                                                                              timeStamp:message.timestamp];

    [self.networkManager makeRequest:request
        success:^(NSURLSessionDataTask *task, id responseObject) {
            dispatch_async([OWSDispatch sendingQueue], ^{
                [recipient save];
                [self handleMessageSentLocally:message];
                successHandler();
            });
        }
        failure:^(NSURLSessionDataTask *task, NSError *error) {
            NSHTTPURLResponse *response = (NSHTTPURLResponse *)task.response;
            long statuscode = response.statusCode;
            NSData *responseData = error.userInfo[AFNetworkingOperationFailingURLResponseDataErrorKey];

            void (^retrySend)() = ^void() {
                if (remainingAttempts <= 0) {
                    return failureHandler(error);
                }

                dispatch_async([OWSDispatch sendingQueue], ^{
                    [self sendMessage:message
                            recipient:recipient
                               thread:thread
                             attempts:remainingAttempts
                              success:successHandler
                              failure:failureHandler];
                });
            };

            switch (statuscode) {
                case 401: {
                    DDLogWarn(@"%@ Unable to send due to invalid credentials. Did the user's client get de-authed by registering elsewhere?", self.tag);
                    NSError *error = OWSErrorWithCodeDescription(OWSErrorCodeSignalServiceFailure, NSLocalizedString(@"ERROR_DESCRIPTION_SENDING_UNAUTHORIZED", @"Error message when attempting to send message"));
                    return failureHandler(error);
                }
                case 404: {
                    [self unregisteredRecipient:recipient message:message thread:thread];
                    NSError *error = OWSErrorMakeNoSuchSignalRecipientError();
                    return failureHandler(error);
                }
                case 409: {
                    // Mismatched devices
                    DDLogWarn(@"%@ Mismatch Devices.", self.tag);

                    NSError *error;
                    NSDictionary *serializedResponse =
                        [NSJSONSerialization JSONObjectWithData:responseData options:0 error:&error];
                    if (error) {
                        DDLogError(@"%@ Failed to serialize response of mismatched devices: %@", self.tag, error);
                        return failureHandler(error);
                    }

                    [self handleMismatchedDevices:serializedResponse recipient:recipient];
                    retrySend();
                    break;
                }
                case 410: {
                    // staledevices
                    DDLogWarn(@"Stale devices");

                    if (!responseData) {
                        DDLogWarn(@"Stale devices but server didn't specify devices in response.");
                        NSError *error = OWSErrorMakeUnableToProcessServerResponseError();
                        return failureHandler(error);
                    }

                    [self handleStaleDevicesWithResponse:responseData recipientId:recipient.uniqueId];
                    retrySend();
                    break;
                }
                default:
                    retrySend();
                    break;
            }
        }];
}

- (void)handleMismatchedDevices:(NSDictionary *)dictionary recipient:(SignalRecipient *)recipient
{
    NSArray *extraDevices = [dictionary objectForKey:@"extraDevices"];
    NSArray *missingDevices = [dictionary objectForKey:@"missingDevices"];

    if (extraDevices && extraDevices.count > 0) {
        for (NSNumber *extraDeviceId in extraDevices) {
            [self.storageManager deleteSessionForContact:recipient.uniqueId deviceId:extraDeviceId.intValue];
        }

        [recipient removeDevices:[NSSet setWithArray:extraDevices]];
    }

    if (missingDevices && missingDevices.count > 0) {
        [recipient addDevices:[NSSet setWithArray:missingDevices]];
    }

    [recipient save];
}

- (void)handleMessageSentLocally:(TSOutgoingMessage *)message
{
    [self saveMessage:message withState:TSOutgoingMessageStateSent];
    if (message.shouldSyncTranscript) {
        message.hasSyncedTranscript = YES;
        [self sendSyncTranscriptForMessage:message];
    }

    [self.disappearingMessagesJob setExpirationForMessage:message];
}

- (void)handleMessageSentRemotely:(TSOutgoingMessage *)message sentAt:(uint64_t)sentAt
{
    [self saveMessage:message withState:TSOutgoingMessageStateDelivered];
    [self becomeConsistentWithDisappearingConfigurationForMessage:message];
    [self.disappearingMessagesJob setExpirationForMessage:message expirationStartedAt:sentAt];
}

- (void)becomeConsistentWithDisappearingConfigurationForMessage:(TSOutgoingMessage *)outgoingMessage
{
    [self.disappearingMessagesJob becomeConsistentWithConfigurationForMessage:outgoingMessage
                                                              contactsManager:self.contactsManager];
}

- (void)handleSendToMyself:(TSOutgoingMessage *)outgoingMessage
{
    [self handleMessageSentLocally:outgoingMessage];

    if (!(outgoingMessage.body || outgoingMessage.hasAttachments)) {
        DDLogDebug(
            @"%@ Refusing to make incoming copy of non-standard message sent to self:%@", self.tag, outgoingMessage);
        return;
    }

    [self.dbConnection readWriteWithBlock:^(YapDatabaseReadWriteTransaction *transaction) {
        TSContactThread *cThread =
            [TSContactThread getOrCreateThreadWithContactId:[TSAccountManager localNumber] transaction:transaction];
        [cThread saveWithTransaction:transaction];
        TSIncomingMessage *incomingMessage =
            [[TSIncomingMessage alloc] initWithTimestamp:(outgoingMessage.timestamp + 1)
                                                inThread:cThread
                                                authorId:[cThread contactIdentifier]
                                             messageBody:outgoingMessage.body
                                           attachmentIds:outgoingMessage.attachmentIds
                                        expiresInSeconds:outgoingMessage.expiresInSeconds];
        [incomingMessage saveWithTransaction:transaction];
    }];
}

- (void)sendSyncTranscriptForMessage:(TSOutgoingMessage *)message
{
    OWSOutgoingSentMessageTranscript *sentMessageTranscript =
        [[OWSOutgoingSentMessageTranscript alloc] initWithOutgoingMessage:message];

    [self sendMessage:sentMessageTranscript
        recipient:[SignalRecipient selfRecipient]
        thread:message.thread
        attempts:OWSMessageSenderRetryAttempts
        success:^{
            DDLogInfo(@"Succesfully sent sync transcript.");
        }
        failure:^(NSError *error) {
            DDLogInfo(@"Failed to send sync transcript:%@", error);
        }];
}

- (NSArray<NSDictionary *> *)deviceMessages:(TSOutgoingMessage *)message
                               forRecipient:(SignalRecipient *)recipient
                                   inThread:(TSThread *)thread
{
    NSMutableArray *messagesArray = [NSMutableArray arrayWithCapacity:recipient.devices.count];
    NSData *plainText = [message buildPlainTextData];

    for (NSNumber *deviceNumber in recipient.devices) {
        @try {
            // DEPRECATED - Remove after all clients have been upgraded.
            BOOL isLegacyMessage = ![message isKindOfClass:[OWSOutgoingSyncMessage class]];

            __block NSDictionary *messageDict;
            __block NSException *encryptionException;
            // Mutating session state is not thread safe, so we operate on a serial queue, shared with decryption
            // operations.
            dispatch_sync([OWSDispatch sessionCipher], ^{
<<<<<<< HEAD
                messageDict = [self encryptedMessageWithPlaintext:plainText
                                                      toRecipient:recipient.uniqueId
                                                         deviceId:deviceNumber
                                                    keyingStorage:[TSStorageManager sharedManager]
                                                           legacy:message.isLegacyMessage];
=======
                @try {
                    messageDict = [self encryptedMessageWithPlaintext:plainText
                                                          toRecipient:recipient.uniqueId
                                                             deviceId:deviceNumber
                                                        keyingStorage:[TSStorageManager sharedManager]
                                                               legacy:isLegacyMessage];
                } @catch (NSException *exception) {
                    encryptionException = exception;
                }
>>>>>>> 104645f9
            });
            if (encryptionException) {
                DDLogInfo(@"%@ Exception during encryption: %@", self.tag, encryptionException);
                @throw encryptionException;
            }

            if (messageDict) {
                [messagesArray addObject:messageDict];
            } else {
                @throw [NSException exceptionWithName:InvalidMessageException
                                               reason:@"Failed to encrypt message"
                                             userInfo:nil];
            }
        } @catch (NSException *exception) {
            if ([exception.name isEqualToString:OWSMessageSenderInvalidDeviceException]) {
                [recipient removeDevices:[NSSet setWithObject:deviceNumber]];
            } else {
                @throw exception;
            }
        }
    }

    return [messagesArray copy];
}

- (NSDictionary *)encryptedMessageWithPlaintext:(NSData *)plainText
                                    toRecipient:(NSString *)identifier
                                       deviceId:(NSNumber *)deviceNumber
                                  keyingStorage:(TSStorageManager *)storage
                                         legacy:(BOOL)isLegacymessage
{
    if (![storage containsSession:identifier deviceId:[deviceNumber intValue]]) {
        __block dispatch_semaphore_t sema = dispatch_semaphore_create(0);
        __block PreKeyBundle *bundle;
        __block NSException *exception;
        [self.networkManager makeRequest:[[TSRecipientPrekeyRequest alloc] initWithRecipient:identifier
                                                                                    deviceId:[deviceNumber stringValue]]
            success:^(NSURLSessionDataTask *task, id responseObject) {
                bundle = [PreKeyBundle preKeyBundleFromDictionary:responseObject forDeviceNumber:deviceNumber];
                dispatch_semaphore_signal(sema);
            }
            failure:^(NSURLSessionDataTask *task, NSError *error) {
                DDLogError(@"Server replied on PreKeyBundle request with error: %@", error);
                NSHTTPURLResponse *response = (NSHTTPURLResponse *)task.response;
                if (response.statusCode == 404) {
                    // Can't throw exception from within callback as it's probabably a different thread.
                    exception = [NSException exceptionWithName:OWSMessageSenderInvalidDeviceException
                                                        reason:@"Device not registered"
                                                      userInfo:nil];
                } else if (response.statusCode == 413) {
                    // Can't throw exception from within callback as it's probabably a different thread.
                    exception = [NSException exceptionWithName:OWSMessageSenderRateLimitedException
                                                        reason:@"Too many prekey requests"
                                                      userInfo:nil];
                }
                dispatch_semaphore_signal(sema);
            }];
        dispatch_semaphore_wait(sema, DISPATCH_TIME_FOREVER);
        if (exception) {
            @throw exception;
        }

        if (!bundle) {
            @throw [NSException exceptionWithName:InvalidVersionException
                                           reason:@"Can't get a prekey bundle from the server with required information"
                                         userInfo:nil];
        } else {
            SessionBuilder *builder = [[SessionBuilder alloc] initWithSessionStore:storage
                                                                       preKeyStore:storage
                                                                 signedPreKeyStore:storage
                                                                  identityKeyStore:storage
                                                                       recipientId:identifier
                                                                          deviceId:[deviceNumber intValue]];
            @try {
                // Mutating session state is not thread safe.
                @synchronized(self) {
                    [builder processPrekeyBundle:bundle];
                }
            } @catch (NSException *exception) {
                if ([exception.name isEqualToString:UntrustedIdentityKeyException]) {
                    @throw [NSException
                        exceptionWithName:UntrustedIdentityKeyException
                                   reason:nil
                                 userInfo:@{ TSInvalidPreKeyBundleKey : bundle, TSInvalidRecipientKey : identifier }];
                }
                @throw exception;
            }
        }
    }

    SessionCipher *cipher = [[SessionCipher alloc] initWithSessionStore:storage
                                                            preKeyStore:storage
                                                      signedPreKeyStore:storage
                                                       identityKeyStore:storage
                                                            recipientId:identifier
                                                               deviceId:[deviceNumber intValue]];

    id<CipherMessage> encryptedMessage = [cipher encryptMessage:[plainText paddedMessageBody]];


    NSData *serializedMessage = encryptedMessage.serialized;
    TSWhisperMessageType messageType = [self messageTypeForCipherMessage:encryptedMessage];

    OWSMessageServiceParams *messageParams;
    // DEPRECATED - Remove after all clients have been upgraded.
    if (isLegacymessage) {
        messageParams = [[OWSLegacyMessageServiceParams alloc] initWithType:messageType
                                                                recipientId:identifier
                                                                     device:[deviceNumber intValue]
                                                                       body:serializedMessage
                                                             registrationId:cipher.remoteRegistrationId];
    } else {
        messageParams = [[OWSMessageServiceParams alloc] initWithType:messageType
                                                          recipientId:identifier
                                                               device:[deviceNumber intValue]
                                                              content:serializedMessage
                                                       registrationId:cipher.remoteRegistrationId];
    }

    NSError *error;
    NSDictionary *jsonDict = [MTLJSONAdapter JSONDictionaryFromModel:messageParams error:&error];

    if (error) {
        DDLogError(@"Error while making JSON dictionary of message: %@", error.debugDescription);
        return nil;
    }

    return jsonDict;
}

- (TSWhisperMessageType)messageTypeForCipherMessage:(id<CipherMessage>)cipherMessage
{
    if ([cipherMessage isKindOfClass:[PreKeyWhisperMessage class]]) {
        return TSPreKeyWhisperMessageType;
    } else if ([cipherMessage isKindOfClass:[WhisperMessage class]]) {
        return TSEncryptedWhisperMessageType;
    }
    return TSUnknownMessageType;
}

- (void)saveMessage:(TSOutgoingMessage *)message withState:(TSOutgoingMessageState)state
{
    message.messageState = state;
    [message save];
}

- (void)saveMessage:(TSOutgoingMessage *)message withError:(NSError *)error
{
    message.messageState = TSOutgoingMessageStateUnsent;
    [message setSendingError:error];
    [message save];
}

- (void)saveGroupMessage:(TSOutgoingMessage *)message inThread:(TSThread *)thread
{
    if (message.groupMetaMessage == TSGroupMessageDeliver) {
        [self saveMessage:message withState:message.messageState];
    } else if (message.groupMetaMessage == TSGroupMessageQuit) {
        [[[TSInfoMessage alloc] initWithTimestamp:message.timestamp
                                         inThread:thread
                                      messageType:TSInfoMessageTypeGroupQuit
                                    customMessage:message.customMessage] save];
    } else {
        [[[TSInfoMessage alloc] initWithTimestamp:message.timestamp
                                         inThread:thread
                                      messageType:TSInfoMessageTypeGroupUpdate
                                    customMessage:message.customMessage] save];
    }
}

- (void)handleStaleDevicesWithResponse:(NSData *)responseData recipientId:(NSString *)identifier
{
    dispatch_async([OWSDispatch sendingQueue], ^{
        NSDictionary *serialization = [NSJSONSerialization JSONObjectWithData:responseData options:0 error:nil];
        NSArray *devices = serialization[@"staleDevices"];

        if (!([devices count] > 0)) {
            return;
        }

        for (NSUInteger i = 0; i < [devices count]; i++) {
            int deviceNumber = [devices[i] intValue];
            [[TSStorageManager sharedManager] deleteSessionForContact:identifier deviceId:deviceNumber];
        }
    });
}

- (void)processException:(NSException *)exception
         outgoingMessage:(TSOutgoingMessage *)message
                inThread:(TSThread *)thread
{
    DDLogWarn(@"%@ Got exception: %@", self.tag, exception);

    [self.dbConnection readWriteWithBlock:^(YapDatabaseReadWriteTransaction *transaction) {
        TSErrorMessage *errorMessage;

        if (message.groupMetaMessage == TSGroupMessageNone) {
            // Only update this with exception if it is not a group message as group
            // messages may except for one group
            // send but not another and the UI doesn't know how to handle that
            [message setMessageState:TSOutgoingMessageStateUnsent];
            [message saveWithTransaction:transaction];
        }

        [errorMessage saveWithTransaction:transaction];
    }];
}

#pragma mark - Logging

+ (NSString *)tag
{
    return [NSString stringWithFormat:@"[%@]", self.class];
}

- (NSString *)tag
{
    return self.class.tag;
}

@end

NS_ASSUME_NONNULL_END<|MERGE_RESOLUTION|>--- conflicted
+++ resolved
@@ -626,31 +626,20 @@
 
     for (NSNumber *deviceNumber in recipient.devices) {
         @try {
-            // DEPRECATED - Remove after all clients have been upgraded.
-            BOOL isLegacyMessage = ![message isKindOfClass:[OWSOutgoingSyncMessage class]];
-
             __block NSDictionary *messageDict;
             __block NSException *encryptionException;
             // Mutating session state is not thread safe, so we operate on a serial queue, shared with decryption
             // operations.
             dispatch_sync([OWSDispatch sessionCipher], ^{
-<<<<<<< HEAD
-                messageDict = [self encryptedMessageWithPlaintext:plainText
-                                                      toRecipient:recipient.uniqueId
-                                                         deviceId:deviceNumber
-                                                    keyingStorage:[TSStorageManager sharedManager]
-                                                           legacy:message.isLegacyMessage];
-=======
                 @try {
                     messageDict = [self encryptedMessageWithPlaintext:plainText
                                                           toRecipient:recipient.uniqueId
                                                              deviceId:deviceNumber
                                                         keyingStorage:[TSStorageManager sharedManager]
-                                                               legacy:isLegacyMessage];
+                                                               legacy:message.isLegacyMessage];
                 } @catch (NSException *exception) {
                     encryptionException = exception;
                 }
->>>>>>> 104645f9
             });
             if (encryptionException) {
                 DDLogInfo(@"%@ Exception during encryption: %@", self.tag, encryptionException);
